--- conflicted
+++ resolved
@@ -15,16 +15,10 @@
     "test": "make test"
   },
   "dependencies": {
-<<<<<<< HEAD
-    "engine.io": "1.0.0",
-    "socket.io-parser": "2.1.2",
-    "socket.io-client": "LearnBoost/socket.io-client#7e62914",
-=======
     "engine.io": "1.0.3",
     "socket.io-parser": "2.1.1",
     "socket.io-client": "LearnBoost/socket.io-client#bb5f73",
     "socket.io-adapter": "0.1.0",
->>>>>>> f808c377
     "has-binary-data": "0.1.0",
     "debug": "0.7.4"
   },
